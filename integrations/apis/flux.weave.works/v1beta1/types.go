package v1beta1

import (
	"fmt"
	"strings"

	"github.com/ghodss/yaml"
	"k8s.io/api/core/v1"
	metav1 "k8s.io/apimachinery/pkg/apis/meta/v1"
	"k8s.io/helm/pkg/chartutil"

	"github.com/weaveworks/flux/resource"
)

// +genclient
// +k8s:deepcopy-gen:interfaces=k8s.io/apimachinery/pkg/runtime.Object

// FluxHelmRelease represents custom resource associated with a Helm Chart
type HelmRelease struct {
	metav1.TypeMeta   `json:",inline"`
	metav1.ObjectMeta `json:"metadata"`

	Spec   HelmReleaseSpec   `json:"spec"`
	Status HelmReleaseStatus `json:"status"`
}

// ResourceID returns an ID made from the identifying parts of the
// resource, as a convenience for Flux, which uses them
// everywhere.
func (fhr HelmRelease) ResourceID() resource.ID {
	return resource.MakeID(fhr.Namespace, "HelmRelease", fhr.Name)
<<<<<<< HEAD
}

// ReleaseName returns the configured release name, or constructs and
// returns one based on the namespace and name of the HelmRelease.
func (fhr HelmRelease) ReleaseName() string {
	namespace := fhr.Namespace
	if namespace == "" {
		namespace = "default"
	}
	releaseName := fhr.Spec.ReleaseName
	if releaseName == "" {
		releaseName = fmt.Sprintf("%s-%s", namespace, fhr.Name)
	}

	return releaseName
=======
>>>>>>> 26e930b5
}

// ValuesFromSource represents a source of values.
// Only one of its fields may be set.
type ValuesFromSource struct {
	// Selects a key of a ConfigMap.
	// +optional
	ConfigMapKeyRef *v1.ConfigMapKeySelector `json:"configMapKeyRef,omitempty"`
	// Selects a key of a Secret.
	// +optional
	SecretKeyRef *v1.SecretKeySelector `json:"secretKeyRef,omitempty"`
	// Selects an URL.
	// +optional
	ExternalSourceRef *ExternalSourceSelector `json:"externalSourceRef,omitempty"`
	// Selects a file from git source helm chart.
	// +optional
	ChartFileRef *ChartFileSelector `json:"chartFileRef,omitempty"`
}

type ChartFileSelector struct {
	Path string `json:"path"`
	// Do not fail if chart file could not be retrieved
	// +optional
	Optional *bool `json:"optional,omitempty"`
}

type ExternalSourceSelector struct {
	URL string `json:"url"`
	// Do not fail if external source could not be retrieved
	// +optional
	Optional *bool `json:"optional,omitempty"`
}

type ChartSource struct {
	// one of the following...
	// +optional
	*GitChartSource
	// +optional
	*RepoChartSource
}

type GitChartSource struct {
	GitURL string `json:"git"`
	Ref    string `json:"ref"`
	Path   string `json:"path"`
	// Do not run 'dep' update (assume requirements.yaml is already fulfilled)
	// +optional
	SkipDepUpdate bool `json:"skipDepUpdate,omitempty"`
}

// DefaultGitRef is the ref assumed if the Ref field is not given in
// a GitChartSource
const DefaultGitRef = "master"

func (s GitChartSource) RefOrDefault() string {
	if s.Ref == "" {
		return DefaultGitRef
	}
	return s.Ref
}

type RepoChartSource struct {
	RepoURL string `json:"repository"`
	Name    string `json:"name"`
	Version string `json:"version"`
	// An authentication secret for accessing the chart repo
	// +optional
	ChartPullSecret *v1.LocalObjectReference `json:"chartPullSecret,omitempty"`
}

// CleanRepoURL returns the RepoURL but ensures it ends with a trailing slash
func (s RepoChartSource) CleanRepoURL() string {
	cleanURL := strings.TrimRight(s.RepoURL, "/")
	return cleanURL + "/"
}

type Rollback struct {
	Enable 		 bool `json:"enable,omitempty"`
	Force  		 bool `json:"force,omitempty"`
	Recreate 	 bool `json:"recreate,omitempty"`
	DisableHooks bool `json:"disableHooks,omitempty"`
	Timeout 	 *int64 `json:"timeout,omitempty"`
	Wait 		 bool `json:"wait,omitempty"`
}

func (r Rollback) GetTimeout() int64 {
	if r.Timeout == nil {
		return 300
	}
	return *r.Timeout
}

// HelmReleaseSpec is the spec for a HelmRelease resource
type HelmReleaseSpec struct {
	ChartSource      `json:"chart"`
	ReleaseName      string                    `json:"releaseName,omitempty"`
	ValueFileSecrets []v1.LocalObjectReference `json:"valueFileSecrets,omitempty"`
	ValuesFrom       []ValuesFromSource        `json:"valuesFrom,omitempty"`
	HelmValues       `json:",inline"`
	// Install or upgrade timeout in seconds
	// +optional
	Timeout *int64 `json:"timeout,omitempty"`
	// Reset values on helm upgrade
	// +optional
	ResetValues bool `json:"resetValues,omitempty"`
	// Force resource update through delete/recreate, allows recovery from a failed state
	// +optional
	ForceUpgrade bool `json:"forceUpgrade,omitempty"`
	// Enable rollback and configure options
	// +optional
	Rollback Rollback `json:"rollback,omitempty"`
}

// GetTimeout returns the install or upgrade timeout (defaults to 300s)
func (r HelmRelease) GetTimeout() int64 {
	if r.Spec.Timeout == nil {
		return 300
	}
	return *r.Spec.Timeout
}

// GetValuesFromSources maintains backwards compatibility with
// ValueFileSecrets by merging them into the ValuesFrom array.
func (r HelmRelease) GetValuesFromSources() []ValuesFromSource {
	valuesFrom := r.Spec.ValuesFrom
	// Maintain backwards compatibility with ValueFileSecrets
	if r.Spec.ValueFileSecrets != nil {
		var secretKeyRefs []ValuesFromSource
		for _, ref := range r.Spec.ValueFileSecrets {
			s := &v1.SecretKeySelector{LocalObjectReference: ref}
			secretKeyRefs = append(secretKeyRefs, ValuesFromSource{SecretKeyRef: s})
		}
		valuesFrom = append(secretKeyRefs, valuesFrom...)
	}
	return valuesFrom
}

type HelmReleaseStatus struct {
	// ReleaseName is the name as either supplied or generated.
	// +optional
	ReleaseName string `json:"releaseName"`

	// ReleaseStatus is the status as given by Helm for the release
	// managed by this resource.
	ReleaseStatus string `json:"releaseStatus"`

	// ObservedGeneration is the most recent generation observed by
	// the controller.
	ObservedGeneration int64 `json:"observedGeneration"`

	// ValuesChecksum holds the SHA256 checksum of the last applied
	// values.
	ValuesChecksum string `json:"valuesChecksum"`

	// Revision would define what Git hash or Chart version has currently
	// been deployed.
	// +optional
	Revision string `json:"revision,omitempty"`

	// Conditions contains observations of the resource's state, e.g.,
	// has the chart which it refers to been fetched.
	// +optional
	// +patchMergeKey=type
	// +patchStrategy=merge
	Conditions []HelmReleaseCondition `json:"conditions,omitempty" patchStrategy:"merge" patchMergeKey:"type"`
}

type HelmReleaseCondition struct {
	Type   HelmReleaseConditionType `json:"type"`
	Status v1.ConditionStatus       `json:"status"`
	// +optional
	LastUpdateTime metav1.Time `json:"lastUpdateTime,omitempty"`
	// +optional
	LastTransitionTime metav1.Time `json:"lastTransitionTime,omitempty"`
	// +optional
	Reason string `json:"reason,omitempty"`
	// +optional
	Message string `json:"message,omitempty"`
}

type HelmReleaseConditionType string

const (
	// ChartFetched means the chart to which the HelmRelease refers
	// has been fetched successfully
	HelmReleaseChartFetched HelmReleaseConditionType = "ChartFetched"
	// Released means the chart release, as specified in this
	// HelmRelease, has been processed by Helm.
	HelmReleaseReleased HelmReleaseConditionType = "Released"
	// RolledBack means the chart to which the HelmRelease refers
	// has been rolled back
	HelmReleaseRolledBack HelmReleaseConditionType = "RolledBack"
)

// FluxHelmValues embeds chartutil.Values so we can implement deepcopy on map[string]interface{}
// +k8s:deepcopy-gen=false
type HelmValues struct {
	chartutil.Values `json:"values,omitempty"`
}

// DeepCopyInto implements deepcopy-gen method for use in generated code
func (in *HelmValues) DeepCopyInto(out *HelmValues) {
	if in == nil {
		return
	}

	b, err := yaml.Marshal(in.Values)
	if err != nil {
		return
	}
	var values chartutil.Values
	err = yaml.Unmarshal(b, &values)
	if err != nil {
		return
	}
	out.Values = values
}

// +k8s:deepcopy-gen:interfaces=k8s.io/apimachinery/pkg/runtime.Object

// HelmReleaseList is a list of FluxHelmRelease resources
type HelmReleaseList struct {
	metav1.TypeMeta `json:",inline"`
	metav1.ListMeta `json:"metadata"`

	Items []HelmRelease `json:"items"`
}<|MERGE_RESOLUTION|>--- conflicted
+++ resolved
@@ -29,7 +29,6 @@
 // everywhere.
 func (fhr HelmRelease) ResourceID() resource.ID {
 	return resource.MakeID(fhr.Namespace, "HelmRelease", fhr.Name)
-<<<<<<< HEAD
 }
 
 // ReleaseName returns the configured release name, or constructs and
@@ -45,8 +44,6 @@
 	}
 
 	return releaseName
-=======
->>>>>>> 26e930b5
 }
 
 // ValuesFromSource represents a source of values.
@@ -124,12 +121,12 @@
 }
 
 type Rollback struct {
-	Enable 		 bool `json:"enable,omitempty"`
-	Force  		 bool `json:"force,omitempty"`
-	Recreate 	 bool `json:"recreate,omitempty"`
-	DisableHooks bool `json:"disableHooks,omitempty"`
-	Timeout 	 *int64 `json:"timeout,omitempty"`
-	Wait 		 bool `json:"wait,omitempty"`
+	Enable       bool   `json:"enable,omitempty"`
+	Force        bool   `json:"force,omitempty"`
+	Recreate     bool   `json:"recreate,omitempty"`
+	DisableHooks bool   `json:"disableHooks,omitempty"`
+	Timeout      *int64 `json:"timeout,omitempty"`
+	Wait         bool   `json:"wait,omitempty"`
 }
 
 func (r Rollback) GetTimeout() int64 {
